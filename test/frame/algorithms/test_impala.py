from machin.model.nets.base import static_module_wrapper as smw
from machin.frame.algorithms.impala import IMPALA
from machin.frame.helpers.servers import model_server_helper
from machin.utils.helper_classes import Counter
from machin.utils.learning_rate import gen_learning_rate_func
from machin.utils.conf import Config
from machin.env.utils.openai_gym import disable_view_window
from torch.optim.lr_scheduler import LambdaLR
from torch.distributions import Categorical

import os
import torch as t
import torch.nn as nn
import gym

from .utils import unwrap_time_limit, Smooth
from test.util_run_multi import *
from test.util_fixtures import *


class Actor(nn.Module):
    def __init__(self, state_dim, action_num):
        super(Actor, self).__init__()

        self.fc1 = nn.Linear(state_dim, 16)
        self.fc2 = nn.Linear(16, 16)
        self.fc3 = nn.Linear(16, action_num)

    def forward(self, state, action=None):
        a = t.relu(self.fc1(state))
        a = t.relu(self.fc2(a))
        probs = t.softmax(self.fc3(a), dim=1)
        dist = Categorical(probs=probs)
        act = action if action is not None else dist.sample()
        act_entropy = dist.entropy()
        act_log_prob = dist.log_prob(act.flatten())
        return act, act_log_prob, act_entropy


class Critic(nn.Module):
    def __init__(self, state_dim):
        super(Critic, self).__init__()

        self.fc1 = nn.Linear(state_dim, 16)
        self.fc2 = nn.Linear(16, 16)
        self.fc3 = nn.Linear(16, 1)

    def forward(self, state):
        v = t.relu(self.fc1(state))
        v = t.relu(self.fc2(v))
        v = self.fc3(v)
        return v


class TestIMPALA(object):
    # configs and definitions
    disable_view_window()
    c = Config()
    # Note: online policy algorithms such as PPO and A3C does not
    # work well in Pendulum (reason unknown)
    # and MountainCarContinuous (sparse returns)
    c.env_name = "CartPole-v0"
    c.env = unwrap_time_limit(gym.make(c.env_name))
    c.observe_dim = 4
    c.action_num = 2
    c.max_episodes = 2000
    c.max_steps = 200
    c.replay_size = 10000
    c.solved_reward = 150
    c.solved_repeat = 5

    @staticmethod
    def impala(device, dtype, use_lr_sch=False):
        c = TestIMPALA.c
        actor = smw(
            Actor(c.observe_dim, c.action_num).type(dtype).to(device), device, device
        )
        critic = smw(Critic(c.observe_dim).type(dtype).to(device), device, device)
        servers = model_server_helper(model_num=1)
        world = get_world()
        # process 0 and 1 will be workers, and 2 will be trainer
        impala_group = world.create_rpc_group("impala", ["0", "1", "2"])

        if use_lr_sch:
            lr_func = gen_learning_rate_func(
                [(0, 1e-3), (200000, 3e-4)], logger=default_logger
            )
            impala = IMPALA(
                actor,
                critic,
                t.optim.Adam,
                nn.MSELoss(reduction="sum"),
                impala_group,
                servers,
                lr_scheduler=LambdaLR,
                lr_scheduler_args=((lr_func,), (lr_func,)),
            )
        else:
            impala = IMPALA(
                actor,
                critic,
                t.optim.Adam,
                nn.MSELoss(reduction="sum"),
                impala_group,
                servers,
            )
        return impala

    ########################################################################
    # Test for IMPALA acting
    ########################################################################
    @staticmethod
    @run_multi(
        expected_results=[True, True, True],
        pass_through=["device", "dtype"],
        timeout=180,
    )
    @WorldTestBase.setup_world
    def test_act(_, device, dtype):
        c = TestIMPALA.c
        impala = TestIMPALA.impala(device, dtype)

        state = t.zeros([1, c.observe_dim], dtype=dtype)
        impala.act({"state": state})
        return True

    ########################################################################
    # Test for IMPALA action evaluation
    ########################################################################
    @staticmethod
    @run_multi(
        expected_results=[True, True, True],
        pass_through=["device", "dtype"],
        timeout=180,
    )
    @WorldTestBase.setup_world
    def test_eval_action(_, device, dtype):
        c = TestIMPALA.c
        impala = TestIMPALA.impala(device, dtype)

        state = t.zeros([1, c.observe_dim], dtype=dtype)
        action = t.zeros([1, 1], dtype=t.int)
        impala._eval_act({"state": state}, {"action": action})
        return True

    ########################################################################
    # Test for IMPALA criticizing
    ########################################################################
    @staticmethod
    @run_multi(
        expected_results=[True, True, True],
        pass_through=["device", "dtype"],
        timeout=180,
    )
    @WorldTestBase.setup_world
    def test__criticize(_, device, dtype):
        c = TestIMPALA.c
        impala = TestIMPALA.impala(device, dtype)

        state = t.zeros([1, c.observe_dim], dtype=dtype)
        impala._criticize({"state": state})
        return True

    ########################################################################
    # Test for IMPALA storage
    ########################################################################
    @staticmethod
    @run_multi(
        expected_results=[True, True, True],
        pass_through=["device", "dtype"],
        timeout=180,
    )
    @WorldTestBase.setup_world
    def test_store_step(_, device, dtype):
        c = TestIMPALA.c
        impala = TestIMPALA.impala(device, dtype)

        old_state = state = t.zeros([1, c.observe_dim], dtype=dtype)
        action = t.zeros([1, 1], dtype=t.int)

        with pytest.raises(NotImplementedError):
            impala.store_transition(
                {
                    "state": {"state": old_state},
                    "action": {"action": action},
                    "next_state": {"state": state},
                    "reward": 0,
                    "action_log_prob": 0.1,
                    "terminal": False,
                }
            )
        return True

    @staticmethod
    @run_multi(
        expected_results=[True, True, True],
        pass_through=["device", "dtype"],
        timeout=180,
    )
    @WorldTestBase.setup_world
    def test_store_episode(_, device, dtype):
        c = TestIMPALA.c
        impala = TestIMPALA.impala(device, dtype)

        old_state = state = t.zeros([1, c.observe_dim], dtype=dtype)
        action = t.zeros([1, 1], dtype=t.int)
        episode = [
            {
                "state": {"state": old_state},
                "action": {"action": action},
                "next_state": {"state": state},
                "reward": 0,
                "action_log_prob": 0.1,
                "terminal": False,
            }
            for _ in range(3)
        ]
        impala.store_episode(episode)
        return True

    ########################################################################
    # Test for IMPALA update
    ########################################################################
    @staticmethod
    @run_multi(
        expected_results=[True, True, True],
        pass_through=["device", "dtype"],
        timeout=180,
    )
    @WorldTestBase.setup_world
    def test_update(rank, device, dtype):
        c = TestIMPALA.c
        impala = TestIMPALA.impala(device, dtype)

        old_state = state = t.zeros([1, c.observe_dim], dtype=dtype)
        action = t.zeros([1, 1], dtype=t.int)
        if rank == 0:
            # episode length = 3
            impala.store_episode(
                [
                    {
                        "state": {"state": old_state},
                        "action": {"action": action},
                        "next_state": {"state": state},
                        "reward": 0,
                        "action_log_prob": 0.1,
                        "terminal": False,
                    }
                    for _ in range(3)
                ]
            )
        elif rank == 1:
            # episode length = 2
            impala.store_episode(
                [
                    {
                        "state": {"state": old_state},
                        "action": {"action": action},
                        "next_state": {"state": state},
                        "reward": 0,
                        "action_log_prob": 0.1,
                        "terminal": False,
                    }
                    for _ in range(2)
                ]
            )
        if rank == 2:
            sleep(2)
            impala.update(
                update_value=True, update_target=True, concatenate_samples=True
            )
        return True

    ########################################################################
    # Test for IMPALA save & load
    ########################################################################
    # Skipped, it is the same as base framework

    ########################################################################
    # Test for IMPALA lr_scheduler
    ########################################################################
    @staticmethod
    @run_multi(
        expected_results=[True, True, True],
        pass_through=["device", "dtype"],
        timeout=180,
    )
    @WorldTestBase.setup_world
    def test_lr_scheduler(_, device, dtype):
        impala = TestIMPALA.impala(device, dtype)

        impala.update_lr_scheduler()
        return True

    ########################################################################
    # Test for IMPALA config & init
    ########################################################################
    @staticmethod
    @run_multi(expected_results=[True, True, True], timeout=180)
    @WorldTestBase.setup_world
    def test_config_init(rank):
        c = TestIMPALA.c
        config = IMPALA.generate_config({})
        config["frame_config"]["models"] = ["Actor", "Critic"]
        config["frame_config"]["model_kwargs"] = [
            {"state_dim": c.observe_dim, "action_num": c.action_num},
            {"state_dim": c.observe_dim},
        ]
        impala = IMPALA.init_from_config(config)

        old_state = state = t.zeros([1, c.observe_dim], dtype=t.float32)
        action = t.zeros([1, 1], dtype=t.int)
        if rank == 1:
            # episode length = 3
<<<<<<< HEAD
            impala.store_episode([
                {"state": {"state": old_state},
                 "action": {"action": action},
                 "next_state": {"state": state},
                 "reward": 0,
                 "action_log_prob": 0.1,
                 "terminal": False}
                for _ in range(3)
            ])
        elif rank == 2:
            # episode length = 2
            impala.store_episode([
                {"state": {"state": old_state},
                 "action": {"action": action},
                 "next_state": {"state": state},
                 "reward": 0,
                 "action_log_prob": 0.1,
                 "terminal": False}
                for _ in range(2)
            ])
        if rank == 0:
=======
            impala.store_episode(
                [
                    {
                        "state": {"state": old_state},
                        "action": {"action": action},
                        "next_state": {"state": state},
                        "reward": 0,
                        "action_log_prob": 0.1,
                        "terminal": False,
                    }
                    for _ in range(3)
                ]
            )
        elif rank == 1:
            # episode length = 2
            impala.store_episode(
                [
                    {
                        "state": {"state": old_state},
                        "action": {"action": action},
                        "next_state": {"state": state},
                        "reward": 0,
                        "action_log_prob": 0.1,
                        "terminal": False,
                    }
                    for _ in range(2)
                ]
            )
        if rank == 2:
>>>>>>> 5d88b19e
            sleep(2)
            impala.update(
                update_value=True, update_target=True, concatenate_samples=True
            )
        return True

    ########################################################################
    # Test for IMPALA full training.
    ########################################################################
    @staticmethod
    @run_multi(expected_results=[True, True, True], timeout=1800)
    @WorldTestBase.setup_world
    def test_full_train(rank):
        c = TestIMPALA.c
        impala = TestIMPALA.impala("cpu", t.float32)

        # perform manual syncing to decrease the number of rpc calls
        impala.set_sync(False)

        # begin training
        episode, step = Counter(), Counter()
        reward_fulfilled = Counter()
        smoother = Smooth()
        terminal = False

        env = c.env
        world = get_world()
        all_group = world.create_rpc_group("all", ["0", "1", "2"])
        all_group.pair("{}_running".format(rank), True)
        default_logger.info("{}, pid {}".format(rank, os.getpid()))
        if rank == 0:
            all_group.pair("episode", episode)

        if rank in (0, 1):
            while episode < c.max_episodes:
                # wait for trainer to keep up
                sleep(0.2)
                episode.count()

                # batch size = 1
                total_reward = 0
                state = t.tensor(env.reset(), dtype=t.float32)

                impala.manual_sync()
                tmp_observations = []
                while not terminal and step <= c.max_steps:
                    step.count()
                    with t.no_grad():
                        old_state = state
                        action, action_log_prob, *_ = impala.act(
                            {"state": old_state.unsqueeze(0)}
                        )
                        state, reward, terminal, _ = env.step(action.item())
                        state = t.tensor(state, dtype=t.float32).flatten()
                        total_reward += float(reward)

                        tmp_observations.append(
                            {
                                "state": {"state": old_state.unsqueeze(0)},
                                "action": {"action": action},
                                "next_state": {"state": state.unsqueeze(0)},
                                "reward": float(reward),
                                "action_log_prob": action_log_prob.item(),
                                "terminal": terminal or step == c.max_steps,
                            }
                        )
                impala.store_episode(tmp_observations)

                smoother.update(total_reward)
                step.reset()
                terminal = False

                default_logger.info(
                    "Process {} Episode {} "
                    "total reward={:.2f}".format(rank, episode, smoother.value)
                )

                if smoother.value > c.solved_reward:
                    reward_fulfilled.count()
                    if reward_fulfilled >= c.solved_repeat:
                        default_logger.info("Environment solved!")

                        all_group.unpair("{}_running".format(rank))
                        while all_group.is_paired("0_running") or all_group.is_paired(
                            "1_running"
                        ):
                            # wait for all workers to join
                            sleep(1)
                        # wait for trainer
                        sleep(5)
                        return True
                else:
                    reward_fulfilled.reset()
        else:
            # wait for some samples
            # Note: the number of entries in buffer means "episodes"
            # rather than steps here!
            while impala.replay_buffer.all_size() < 5:
                sleep(0.1)
            while all_group.is_paired("0_running") or all_group.is_paired("1_running"):
                impala.update()
            return True

        raise RuntimeError("IMPALA Training failed.")<|MERGE_RESOLUTION|>--- conflicted
+++ resolved
@@ -310,31 +310,9 @@
 
         old_state = state = t.zeros([1, c.observe_dim], dtype=t.float32)
         action = t.zeros([1, 1], dtype=t.int)
-        if rank == 1:
+
+        if rank == 0:
             # episode length = 3
-<<<<<<< HEAD
-            impala.store_episode([
-                {"state": {"state": old_state},
-                 "action": {"action": action},
-                 "next_state": {"state": state},
-                 "reward": 0,
-                 "action_log_prob": 0.1,
-                 "terminal": False}
-                for _ in range(3)
-            ])
-        elif rank == 2:
-            # episode length = 2
-            impala.store_episode([
-                {"state": {"state": old_state},
-                 "action": {"action": action},
-                 "next_state": {"state": state},
-                 "reward": 0,
-                 "action_log_prob": 0.1,
-                 "terminal": False}
-                for _ in range(2)
-            ])
-        if rank == 0:
-=======
             impala.store_episode(
                 [
                     {
@@ -364,7 +342,6 @@
                 ]
             )
         if rank == 2:
->>>>>>> 5d88b19e
             sleep(2)
             impala.update(
                 update_value=True, update_target=True, concatenate_samples=True
